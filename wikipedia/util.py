import functools


def debug(fn):
    def wrapper(*args, **kwargs):
        print fn.__name__, "called with args:\n", str(args) + str(kwargs), "\n"
        res = fn(*args, **kwargs)
        print "\nreturning:", res, "\n\n"
        return res
    return wrapper
<<<<<<< HEAD
=======

>>>>>>> 2dd4d31b

class cache(object):

<<<<<<< HEAD
    def __init__(self, fn):
        self.fn = fn
        self._cache = {}
        functools.update_wrapper(self, fn)

    def __call__(self, *args, **kwargs):
        key = str(args) + str(kwargs)
        if key in self._cache:
            ret = self._cache[key]
        else:
            ret = self._cache[key] = self.fn(*args, **kwargs)

        return ret
    
    def clear_cache(self):
        self._cache = {}       
=======
    _cache = {}

    @functools.wraps(fn)
    def wrapper(*args, **kwargs):
        key = str(args) + str(kwargs)
        if key in _cache:
            ret = _cache[key]
        else:
            ret = _cache[key] = fn(*args, **kwargs)

        return ret

    return wrapper
>>>>>>> 2dd4d31b
<|MERGE_RESOLUTION|>--- conflicted
+++ resolved
@@ -1,5 +1,4 @@
 import functools
-
 
 def debug(fn):
     def wrapper(*args, **kwargs):
@@ -8,14 +7,10 @@
         print "\nreturning:", res, "\n\n"
         return res
     return wrapper
-<<<<<<< HEAD
-=======
 
->>>>>>> 2dd4d31b
 
 class cache(object):
 
-<<<<<<< HEAD
     def __init__(self, fn):
         self.fn = fn
         self._cache = {}
@@ -31,19 +26,4 @@
         return ret
     
     def clear_cache(self):
-        self._cache = {}       
-=======
-    _cache = {}
-
-    @functools.wraps(fn)
-    def wrapper(*args, **kwargs):
-        key = str(args) + str(kwargs)
-        if key in _cache:
-            ret = _cache[key]
-        else:
-            ret = _cache[key] = fn(*args, **kwargs)
-
-        return ret
-
-    return wrapper
->>>>>>> 2dd4d31b
+        self._cache = {}       