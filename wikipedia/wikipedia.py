import requests
from bs4 import BeautifulSoup

from .exceptions import *
from .util import cache


@cache
def search(query, results=10, suggestion=False):
    '''
    Do a Wikipedia search for `query`.

    Keyword arguments:

    * results - the maxmimum number of results returned
    * suggestion - if True, return results and suggestion (if any) in a tuple
    '''

    search_params = {
        'list': 'search',
        'srprop': '',
        'srlimit': results
    }
    if suggestion:
        search_params['srinfo'] = 'suggestion'
    search_params['srsearch'] = query
    search_params['limit'] = results

    raw_results = _wiki_request(**search_params)
    search_results = (d['title'] for d in raw_results['query']['search'])

    if suggestion:
        if raw_results['query'].get('searchinfo'):
            return list(search_results), raw_results['query']['searchinfo']['suggestion']
        else:
            return list(search_results), None

    return list(search_results)


@cache
def suggest(query):
    '''
    Get a Wikipedia search suggestion for `query`.
    Returns a string or None if no suggestion was found.
    '''

    search_params = {
        'list': 'search',
        'srinfo': 'suggestion',
        'srprop': '',
    }
    search_params['srsearch'] = query

    raw_result = _wiki_request(**search_params)

    if raw_result['query'].get('searchinfo'):
        return raw_result['query']['searchinfo']['suggestion']

    return None


def random(pages=1):
    '''
    Get a list of random Wikipedia article titles.

    .. note:: Random only gets articles from namespace 0, meaning no Category, User talk, or other meta-Wikipedia pages.

    Keyword arguments:

    * pages - the number of random pages returned (max of 10)
    '''
    #http://en.wikipedia.org/w/api.php?action=query&list=random&rnlimit=5000&format=jsonfm
    query_params = {
        'list': 'random',
        'rnnamespace': 0,
        'rnlimit': pages,
    }

    request = _wiki_request(**query_params)
    titles = [page['title'] for page in request['query']['random']]

    if len(titles) == 1:
        return titles[0]

    return titles


@cache
def summary(title, sentences=0, chars=0, auto_suggest=True, redirect=True):
    '''
    Plain text summary of the page.

    .. note:: This is a convenience wrapper - auto_suggest and redirect are enabled by default

    Keyword arguments:

    * sentences - if set, return the first `sentences` sentences
    * chars - if set, return only the first `chars` characters.
    * auto_suggest - let Wikipedia find a valid page title for the query
    * redirect - allow redirection without raising RedirectError
    '''

    # use auto_suggest and redirect to get the correct article
    # also, use page's error checking to raise DisambiguationError if necessary
    page_info = page(title, auto_suggest=True, redirect=True)
    title = page_info.title
    pageid = page_info.pageid

    query_params = {
        'prop': 'extracts',
        'explaintext': '',
        'titles': title
    }

    if sentences:
        query_params['exsentences'] = sentences
    elif chars:
        query_params['exchars'] = chars
    else:
        query_params['exintro'] = ''

    request = _wiki_request(**query_params)
    summary = request['query']['pages'][pageid]['extract']

    return summary


def page(title, auto_suggest=True, redirect=True, preload=False):
    '''
    Get a WikipediaPage object for the page with title `title`.

    Keyword arguments:

    * auto_suggest - let Wikipedia find a valid page title for the query
    * redirect - allow redirection without raising RedirectError
    * preload - load content, summary, images, references, and links during initialization
    '''

    if auto_suggest:
        results, suggestion = search(title, results=1, suggestion=True)
        try:
            title = suggestion or results[0]
        except IndexError:
            # if there is no suggestion or search results, the page doesn't exist
            raise PageError(title)

    return WikipediaPage(title, redirect=redirect, preload=preload)


class WikipediaPage(object):
    '''
    Contains data from a Wikipedia page.
    Uses property methods to filter data from the raw HTML.
    '''

    def __init__(self, title, redirect=True, preload=False, original_title=''):
        self.title = title
        self.original_title = original_title or title

        self.load(redirect=redirect, preload=preload)

        if preload:
            for prop in ['content', 'summary', 'images', 'references', 'links']:
                getattr(self, prop)

    def __repr__(self):
        return u'<WikipediaPage \'%s\'>' % self.title

    def load(self, redirect=True, preload=False):
        '''
        Load basic information from Wikipedia.
        Confirm that page exists and is not a disambiguation/redirect.
        '''

        query_params = {
            'prop': 'info|pageprops',
            'inprop': 'url',
            'ppprop': 'disambiguation',
            'titles': self.title
        }

        request = _wiki_request(**query_params)
        pageid = request['query']['pages'].keys()[0]
        data = request['query']['pages'][pageid]

        # missing is equal to empty string if it is True
        if data.get('missing') == '':
            raise PageError(self.title)

        # same thing for redirect
        elif data.get('redirect') == '':
            if redirect:
                # change the title and reload the whole object
                query_params = {
                    'prop': 'extracts',
                    'explaintext': '',
                    'titles': self.title
                }

                request = _wiki_request(**query_params)
                title = ' '.join(request['query']['pages'][pageid]['extract'].split()[1:])

                self.__init__(title, redirect=redirect, preload=preload)

            else:
                raise RedirectError(self.title)

        # since we only asked for disambiguation in ppprop,
        # if a pageprop is returned,
        # then the page must be a disambiguation page
        elif data.get('pageprops'):
            request = _wiki_request(titles=self.title, prop='revisions', rvprop='content', rvparse='', rvlimit=1)
            html = request['query']['pages'][pageid]['revisions'][0]['*']

            lis = BeautifulSoup(html).find_all('li')
            filtered_lis = [li for li in lis if not 'tocsection' in ''.join(li.get('class', []))]
            may_refer_to = [li.a.get_text() for li in filtered_lis]

            raise DisambiguationError(self.title, may_refer_to)

        else:
            self.pageid = pageid
            self.url = data['fullurl']

    def html(self):
        '''
        Get full page HTML.

        .. warning:: this can get pretty slow on long pages.
        '''

        if not getattr(self, '_html', False):
            query_params = {
                'prop': 'revisions',
                'rvprop': 'content',
                'rvlimit': 1,
                'rvparse': '',
                'titles': self.title
            }

            request = _wiki_request(**query_params)
            self._html = request['query']['pages'][self.pageid]['revisions'][0]['*']

        return self._html

    @property
    def content(self):
        '''
        Plain text content of the page, excluding images, tables, and other data.
        '''

        if not getattr(self, '_content', False):
            query_params = {
                'prop': 'extracts',
                'explaintext': '',
                'titles': self.title
            }

            request = _wiki_request(**query_params)
            self._content = request['query']['pages'][self.pageid]['extract']

        return self._content

    @property
    def summary(self):
        '''
        Plain text summary of the page.

        Keyword arguments:

        * sentences - if set, return the first `sentences` sentences
        * chars - if set, return only the first `chars` characters.
        '''

        # cache the most common form of invoking summary
        if not getattr(self, '_summary', False):
            query_params = {
                'prop': 'extracts',
                'explaintext': '',
                'exintro': '',
                'titles': self.title
            }

            request = _wiki_request(**query_params)
            self._summary = request['query']['pages'][self.pageid]['extract']

        return self._summary

    @property
    def images(self):
        '''
        List of URLs of images on the page.
        '''

        if not getattr(self, '_images', False):
            query_params = {
                'generator': 'images',
                'gimlimit': 'max',
                'prop': 'imageinfo',
                'iiprop': 'url',
                'titles': self.title,
            }

            request = _wiki_request(**query_params)

            image_keys = request['query']['pages'].keys()
            images = (request['query']['pages'][key] for key in image_keys)
            self._images = [image['imageinfo'][0]['url'] for image in images if image.get('imageinfo')]

        return self._images

    @property
    def references(self):
        '''
        List of URLs of external links on a page.
        May include external links within page that aren't technically cited anywhere.
        '''

        if not getattr(self, '_references', False):
            query_params = {
                'prop': 'extlinks',
                'ellimit': 'max',
                'titles': self.title,
            }

            request = _wiki_request(**query_params)

            links = request['query']['pages'][self.pageid]['extlinks']
            relative_urls = (link['*'] for link in links)

            def add_protocol(url):
                return url if url.startswith('http') else 'http:' + url

            self._references = [add_protocol(url) for url in relative_urls]

        return self._references

    @property
    def links(self):
        '''
        List of titles of Wikipedia page links on a page.

        .. note:: Only includes articles from namespace 0, meaning no Category, User talk, or other meta-Wikipedia pages.
        '''

        if not getattr(self, '_links', False):
            self._links = []

            request = {
                'prop': 'links',
                'plnamespace': 0,
                'pllimit': 'max',
                'titles': self.title,
            }
            lastContinue = {}

            # based on https://www.mediawiki.org/wiki/API:Query#Continuing_queries
            while True:
                params = request.copy()
                params.update(lastContinue)
<<<<<<< HEAD

                request = _wiki_request(**params)
                self._links.extend([link['title'] for link in request['query']['pages'][self.pageid]['links']])

                if 'continue' not in request:
                    break

=======
                
                request = _wiki_request(**params)
                self._links.extend([link['title'] for link in request['query']['pages'][self.pageid]['links']])

                if 'continue' not in request:
                    break

>>>>>>> dd3c6fb6
                lastContinue = request['continue']

        return self._links


def donate():
    '''
    Open up the Wikimedia donate page in your favorite browser.
    '''
    import webbrowser
    webbrowser.open('https://donate.wikimedia.org/w/index.php?title=Special:FundraiserLandingPage', new=2)


def _wiki_request(**params):
    '''
    Make a request to the Wikipedia API using the given search parameters.
    Returns a parsed dict of the JSON response.
    '''
    api_url = 'http://en.wikipedia.org/w/api.php'
    params['format'] = 'json'
    params['action'] = 'query'

    headers = {
        'User-Agent': 'wikipedia (https://github.com/goldsmith/Wikipedia/)'
    }

    r = requests.get(api_url, params=params, headers=headers)

    return r.json()<|MERGE_RESOLUTION|>--- conflicted
+++ resolved
@@ -359,15 +359,6 @@
             while True:
                 params = request.copy()
                 params.update(lastContinue)
-<<<<<<< HEAD
-
-                request = _wiki_request(**params)
-                self._links.extend([link['title'] for link in request['query']['pages'][self.pageid]['links']])
-
-                if 'continue' not in request:
-                    break
-
-=======
                 
                 request = _wiki_request(**params)
                 self._links.extend([link['title'] for link in request['query']['pages'][self.pageid]['links']])
@@ -375,7 +366,6 @@
                 if 'continue' not in request:
                     break
 
->>>>>>> dd3c6fb6
                 lastContinue = request['continue']
 
         return self._links
